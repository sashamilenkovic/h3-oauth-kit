{
<<<<<<< HEAD
  "name": "@sasha-milenkovic/h3-oauth-kit",
  "version": "0.12.1",
=======
  "name": "@milencode/h3-oauth-kit",
  "version": "0.11.0",
>>>>>>> 204cd68b
  "type": "module",
  "types": "./dist/index.d.ts",
  "exports": {
    ".": {
      "import": "./dist/index.mjs",
      "types": "./dist/index.d.ts"
    }
  },
  "main": "./dist/index.mjs",
  "files": [
    "dist"
  ],
  "scripts": {
    "dev": "unbuild --watch",
    "build": "unbuild",
    "lint": "eslint . --ext .ts",
    "typecheck": "tsc --noEmit",
    "test": "vitest",
    "test:watch": "vitest --watch",
    "test:coverage": "vitest run --coverage"
  },
  "devDependencies": {
    "@eslint/js": "^9.26.0",
    "@semantic-release/changelog": "^6.0.3",
    "@semantic-release/git": "^10.0.1",
    "@semantic-release/github": "^11.0.2",
    "@semantic-release/npm": "^12.0.1",
    "@types/node": "^22.15.18",
    "@typescript-eslint/eslint-plugin": "^8.32.1",
    "@typescript-eslint/parser": "^8.32.1",
    "@typescript-eslint/utils": "^8.32.1",
    "@vitest/coverage-v8": "^3.1.3",
    "@vitest/ui": "^3.1.3",
    "dotenv": "^16.5.0",
    "eslint": "^9.2.6",
    "h3": "^1.15.3",
    "semantic-release": "^24.2.3",
    "typescript": "^5.8.3",
    "typescript-eslint": "^8.32.1",
    "unbuild": "^3.5.0",
    "vitest": "^3.1.3"
  },
  "peerDependencies": {
    "h3": "^1.15.3"
  },
  "pnpm": {
    "ignoredBuiltDependencies": [
      "esbuild"
    ],
    "onlyBuiltDependencies": [
      "esbuild"
    ]
  },
  "dependencies": {
    "ofetch": "^1.4.1"
  },
  "publishConfig": {
    "registry": "https://registry.npmjs.org/"
  },
  "license": "MIT",
  "repository": {
    "type": "git",
    "url": "https://github.com/sashamilenkovic/h3-oauth-kit"
  },
  "author": "Sasha Milenkovic <sasha@legalbookkeeping.com>"
}<|MERGE_RESOLUTION|>--- conflicted
+++ resolved
@@ -1,11 +1,6 @@
 {
-<<<<<<< HEAD
-  "name": "@sasha-milenkovic/h3-oauth-kit",
+  "name": "@milencode/h3-oauth-kit",
   "version": "0.12.1",
-=======
-  "name": "@milencode/h3-oauth-kit",
-  "version": "0.11.0",
->>>>>>> 204cd68b
   "type": "module",
   "types": "./dist/index.d.ts",
   "exports": {
